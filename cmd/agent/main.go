--- conflicted
+++ resolved
@@ -131,7 +131,6 @@
 		}
 
 		u.currentPipeline = p
-<<<<<<< HEAD
 
 		// if running pipeline id in cluster equals to wanted pipeline
 		// we don't need to run the pipeline
@@ -149,17 +148,12 @@
 			return err
 		}
 		return nil
-=======
-		level.Info(u.logger).Log("msg", "unknown pipeline", "pipeline", p.ID)
-
-		return u.runPipeline(p)
->>>>>>> 45ec72b3
 	}
 
 	if u.currentPipeline.ID != p.ID {
 		u.currentPipeline = p
 		level.Info(u.logger).Log("msg", "updated pipeline", "pipeline", p.ID)
-<<<<<<< HEAD
+
 		if err := u.runSteps(p); err != nil {
 			return err
 		}
@@ -172,9 +166,6 @@
 			return err
 		}
 		return nil
-=======
-
-		return u.runPipeline(p)
 	}
 
 	return nil
@@ -186,7 +177,6 @@
 	}
 	if err := u.runChecks(p); err != nil {
 		return err
->>>>>>> 45ec72b3
 	}
 
 	return nil
